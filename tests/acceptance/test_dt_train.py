import pytest
import torch
from src.config import TransformerModelConfig, EnvironmentConfig
from src.models.trajectory_model import DecisionTransformer
from src.environments.environments import make_env
from src.decision_transformer.train import evaluate_dt_agent
from src.decision_transformer.offline_dataset import TrajectoryDataset

# need an agent.

# def test_train():
#     pass

# def test_test():
#     pass


def test_evaluate_dt_agent():

    device = "cuda" if torch.cuda.is_available() else "cpu"
    trajectory_path = "tests/fixtures/test_trajectories.pkl"
    trajectory_data_set = TrajectoryDataset(
        trajectory_path,
        pct_traj=1, device=device)

    env_id = trajectory_data_set.metadata['args']['env_id']
    env = make_env(env_id, seed=1, idx=0, capture_video=False,
                   run_name="dev", fully_observed=False, max_steps=30)
    env = env()

    # dt = DecisionTransformer(
    #     env=env,
    #     d_model=128,
    #     n_heads=4,
    #     d_mlp=256,
    #     n_layers=2,
    #     state_embedding_type="grid",  # hard-coded for now to minigrid.
    #     max_timestep=1000,
    #     n_ctx=3,  # one timestep of context
    #     device="cuda" if torch.cuda.is_available() else "cpu",
    # )  # Our DT must have a context window large enough

    dt = DecisionTransformer(
        environment_config=EnvironmentConfig(
            env_id=env_id,
            one_hot_obs=trajectory_data_set.observation_type == "one_hot",
            view_size=7,  # trajectory_data_set.metadata['args']['view_size'],
            fully_observed=False,
            capture_video=False,
            render_mode='rgb_array',
            max_steps=1000),
        transformer_config=TransformerModelConfig(
            d_model=128,
            n_heads=4,
            d_mlp=256,
            n_layers=2,
            state_embedding_type="grid",  # hard-coded for now to minigrid.
            # max_timestep=1000,
<<<<<<< HEAD
            n_ctx=3,  # one timestep of context
            device=device,
=======
            n_ctx=2,  # one timestep of context
            device="cuda" if torch.cuda.is_available() else "cpu",
>>>>>>> 65652ae0
        ))

    dt = dt.to(device)

    if hasattr(dt, "environment_config"):
        max_steps = min(dt.environment_config.max_steps, 10)
    else:
        max_steps = min(dt.max_timestep, 10)

    batch = 0
    eval_env_func = make_env(
        env_id=env.spec.id,
        seed=batch,
        idx=0,
        capture_video=True,
        max_steps=max_steps,
        run_name=f"dt_eval_videos_{batch}",
        fully_observed=False,
        flat_one_hot=(trajectory_data_set.observation_type == "one_hot"),
    )

    statistics = evaluate_dt_agent(
        env_id=env_id,
        model=dt,
        env_func=eval_env_func,
        track=False,
        initial_rtg=1,
        trajectories=10,
        device="cuda" if torch.cuda.is_available() else "cpu")

    assert statistics["prop_completed"] == 0.0
    assert statistics["prop_truncated"] == 1.0
    assert statistics["mean_reward"] == 0.0
    assert statistics["prop_positive_reward"] == 0.0
    # traj length approx 10
    assert statistics["mean_traj_length"] == pytest.approx(10.0, 1.0)<|MERGE_RESOLUTION|>--- conflicted
+++ resolved
@@ -56,13 +56,8 @@
             n_layers=2,
             state_embedding_type="grid",  # hard-coded for now to minigrid.
             # max_timestep=1000,
-<<<<<<< HEAD
-            n_ctx=3,  # one timestep of context
-            device=device,
-=======
             n_ctx=2,  # one timestep of context
             device="cuda" if torch.cuda.is_available() else "cpu",
->>>>>>> 65652ae0
         ))
 
     dt = dt.to(device)
